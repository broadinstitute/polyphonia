--- conflicted
+++ resolved
@@ -14,26 +14,16 @@
 number_columns   <- as.numeric(args[3])
 number_rows      <- as.numeric(args[4])
 
+input_file_path = "/Users/lakras/2021_05_19_contamination_detection_from_minor_alleles/2021_06_01_polishing_software/intermediate0/plate_map.txt_potential_cross_contamination_2x3.txt"
+output_file_path = input_file_path
+number_columns = 12
+number_rows = 8
+
 library(ggplot2)
 library(plyr)
 
 WIDTH <- 7.5
 HEIGHT <- 5
-
-scaling_factor <- min(12/number_columns, 8/number_rows)
-well_circle_size <- 12 * scaling_factor
-
-expand_x <- 0.06 * scaling_factor
-expand_Y <- 0.08 * scaling_factor
-if(number_columns < number_rows)
-{
-  # swap
-  expand_Y <- 0.06 * scaling_factor
-  expand_x <- 0.08 * scaling_factor
-}
-
-# reads in input table
-input_table <- read.table(input_file_path, sep="\t", header=TRUE)
 
 # plate layouts:
 #   6   2×3
@@ -45,76 +35,93 @@
 #   1536 32×48
 #   3456 48×72
 
-alphaToRowNum <- function(row){
-    # convert from letter row index to 
-    # test: 1 = A, 26 = Z, 27 = AA, 703 = AAA
-    # from:
-    #   https://stackoverflow.com/a/34537691/2292993
-
-    # codes from 
-    s = row
-    # Uppercase
-    s_upper <- toupper(s)
-    # Convert string to a vector of single letters
-    s_split <- unlist(strsplit(s_upper, split=""))
-    # Convert each letter to the corresponding number
-    s_number <- sapply(s_split, function(x) {which(LETTERS == x)})
-    # Derive the numeric value associated with each letter
-    numbers <- 26^((length(s_number)-1):0)
-    # Calculate the row number
-    row_number <- sum(s_number * numbers)
-    return(row_number)
+alphaToRowNum <- function(row)
+{
+  # convert from letter row index to 
+  # test: 1 = A, 26 = Z, 27 = AA, 703 = AAA
+  # from:
+  #   https://stackoverflow.com/a/34537691/2292993
+  
+  # codes from 
+  s = row
+  # Uppercase
+  s_upper <- toupper(s)
+  # Convert string to a vector of single letters
+  s_split <- unlist(strsplit(s_upper, split=""))
+  # Convert each letter to the corresponding number
+  s_number <- sapply(s_split, function(x) {which(LETTERS == x)})
+  # Derive the numeric value associated with each letter
+  numbers <- 26^((length(s_number)-1):0)
+  # Calculate the row number
+  row_number <- sum(s_number * numbers)
+  return(row_number)
 }
 
-rowNumToAlpha <- function(row_num) {
-    # convers a number of rows into the corresponding letter format
-    #  32 rows = 'AF'
-    #  678     = 'ZB'
-    #  729     = 'ABA')
-    row_alpha<-""
-
-    row_num<-row_num
-    while (row_num > 0) {
-        letters_into_alphabet <- (row_num-1)%%26
-        row_alpha<-paste( intToUtf8(letters_into_alphabet + utf8ToInt('A')), row_alpha , sep="")
-        row_num<-((row_num-1)%/%26)
-    }
-    return(row_alpha)
+rowNumToAlpha <- function(row_num)
+{
+  # convers a number of rows into the corresponding letter format
+  #  32 rows = 'AF'
+  #  678     = 'ZB'
+  #  729     = 'ABA')
+  row_alpha<-""
+  
+  row_num<-row_num
+  while(row_num > 0)
+  {
+    letters_into_alphabet <- (row_num-1)%%26
+    row_alpha <- paste(intToUtf8(letters_into_alphabet + utf8ToInt('A')), row_alpha , sep="")
+    row_num <- ((row_num-1)%/%26)
+  }
+  return(row_alpha)
 }
 
-plate_list <- function(max_row, num_columns) {
-    # accepts either letters of last row or number of rows
-    #   Ex. for a 1536-well plate (32x48):
-    #     plate_list("AF",48)
-    #     plate_list(32,48)
-    #
-    # Can also be used to return the ID of a given
-    # 1-indexed well number
-    #   Ex. for a 96-well plate (8x12)
-    #     wells <- plate_list("H",12)
-    #     wells[28] # (slice gives "C4")
-
-    if (is.character(max_row)) {
-        num_rows<-alphaToRowNum(max_row)
-    } else {
-        num_rows<-max_row
-    }
-    col_idx<-seq(1, num_columns, by=1)
-    seq( from = 1, to = num_rows )
-    row_idx<-unlist(lapply(seq( from = 1, to = num_rows ),rowNumToAlpha))
-    wells<-expand.grid(row=row_idx,col=col_idx)
-    index_pairs<-wells[with(wells, order(row, col)), ]
-    paste(index_pairs$row,index_pairs$col,sep="")
+plate_list <- function(max_row, num_columns)
+{
+  # accepts either letters of last row or number of rows
+  #   Ex. for a 1536-well plate (32x48):
+  #     plate_list("AF",48)
+  #     plate_list(32,48)
+  #
+  # Can also be used to return the ID of a given
+  # 1-indexed well number
+  #   Ex. for a 96-well plate (8x12)
+  #     wells <- plate_list("H",12)
+  #     wells[28] # (slice gives "C4")
+  
+  if(is.character(max_row))
+  {
+    num_rows<-alphaToRowNum(max_row)
+  }
+  else
+  {
+    num_rows<-max_row
+  }
+  col_idx <- seq(1, num_columns, by=1)
+  seq(from = 1, to = num_rows)
+  row_idx<-unlist(lapply(seq(from = 1, to = num_rows),rowNumToAlpha))
+  wells<-expand.grid(row=row_idx,col=col_idx)
+  index_pairs<-wells[with(wells, order(row, col)), ]
+  paste(index_pairs$row,index_pairs$col,sep="")
 }
 
+# scales circle sizes and padding to panel edges
+scaling_factor <- min(12/number_columns, 8/number_rows)
+well_circle_size <- 12 * scaling_factor
+
+expand_x <- 0.06 * scaling_factor
+expand_y <- 0.08 * scaling_factor
+if(number_columns < number_rows)
+{
+  # swap
+  expand_y <- 0.06 * scaling_factor
+  expand_x <- 0.08 * scaling_factor
+}
+
+# reads in input table
+input_table <- read.table(input_file_path, sep="\t", header=TRUE)
+
 # expands input table to include all wells, including wells not included in input table
-<<<<<<< HEAD
-well = plate_list(NUMBER_ROWS,NUMBER_COLUMNS)
-=======
-letters <- LETTERS[1:number_rows]
-numbers <- c(1:number_columns)
-well <- paste(rep(letters, each = length(numbers)), numbers, sep = "")
->>>>>>> 542b23ef
+well <- plate_list(number_rows, number_columns)
 all_wells <- data.frame(well)
 input_table_all_wells <- merge(x=all_wells, y=input_table, by="well", all=TRUE)
 
@@ -147,7 +154,7 @@
     arrow=arrow(type="open", angle=30)) +
   coord_fixed(ratio=1, expand=TRUE, clip="off") +
   scale_x_continuous(breaks=seq(1, number_columns), position = "top", expand=c(expand_x,expand_x)) +
-  scale_y_reverse(breaks=seq(1, number_rows), labels=LETTERS[1:number_rows], expand=c(expand_Y,expand_Y)) +
+  scale_y_reverse(breaks=seq(1, number_rows), labels=LETTERS[1:number_rows], expand=c(expand_y,expand_y)) +
   xlab("") + ylab("") +
   theme(
     legend.background=element_blank(),
@@ -165,6 +172,7 @@
 ggsave(paste(output_file_path, ".pdf", sep=""), plate_figure, width=WIDTH, height=HEIGHT)
 ggsave(paste(output_file_path, ".jpg", sep=""), plate_figure, width=WIDTH, height=HEIGHT)
 
+
 # May 20, 2021
 # June 9, 2021
 # June 14, 2021